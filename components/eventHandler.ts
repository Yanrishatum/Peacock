--- conflicted
+++ resolved
@@ -60,11 +60,8 @@
     SpottedC2SEvent,
     WitnessesC2SEvent,
 } from "./types/events"
-<<<<<<< HEAD
 import { setCpd } from "./evergreen"
-=======
 import picocolors from "picocolors"
->>>>>>> e5483259
 
 const eventRouter = Router()
 
